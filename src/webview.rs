use std::cell::Cell;

<<<<<<< HEAD
use raw_window_handle::{HasRawDisplayHandle, HasRawWindowHandle};
use servo::{
    compositing::windowing::{
        AnimationState, EmbedderCoordinates, EmbedderEvent, MouseWindowEvent, WindowMethods,
    },
    euclid::{Point2D, Scale, Size2D, UnknownUnit},
    gl,
    rendering_context::RenderingContext,
    script_traits::{TouchEventType, WheelDelta, WheelMode},
    webrender_api::{
        units::{DeviceIntPoint, DeviceIntRect, DevicePoint, LayoutVector2D},
        ScrollLocation,
    },
    Servo,
};
use surfman::{Connection, GLApi, SurfaceType};
use winit::{
    dpi::PhysicalPosition,
    event::{ElementState, TouchPhase, WindowEvent},
    keyboard::ModifiersState,
    window::Window,
};
=======
use servo::{base::id::WebViewId, url::ServoUrl};
>>>>>>> edc7970a

use crate::keyboard::keyboard_event_from_winit;

/// A web view is an area to display web browsing context. It's what user will treat as a "web page".
pub struct WebView {
<<<<<<< HEAD
    /// Access to webrender surfman
    pub rendering_context: RenderingContext,
    animation_state: Cell<AnimationState>,
    /// Access to winit window
    pub window: Window,
    mouse_position: Cell<PhysicalPosition<f64>>,
    modifiers_state: Cell<ModifiersState>,
    /// Access to webrender gl
    pub webrender_gl: Rc<dyn gl::Gl>,
=======
    id: WebViewId,
    history: Cell<Vec<ServoUrl>>,
    current: Cell<usize>,
>>>>>>> edc7970a
}

impl WebView {
    /// Create a web view from Winit window.
    pub fn new(id: WebViewId) -> Self {
        Self {
<<<<<<< HEAD
            rendering_context,
            animation_state: Cell::new(AnimationState::Idle),
            window,
            mouse_position: Cell::new(PhysicalPosition::default()),
            modifiers_state: Cell::new(ModifiersState::default()),
            webrender_gl,
=======
            id,
            history: Cell::new(vec![]),
            current: Cell::new(0),
>>>>>>> edc7970a
        }
    }

    /// Get web view ID of this window.
    pub fn id(&self) -> WebViewId {
        self.id
    }

<<<<<<< HEAD
    /// Request winit window to emit redraw event.
    pub fn request_redraw(&self) {
        self.window.request_redraw();
    }

    /// Paint offscreen framebuffer to winit window.
    pub fn paint(&self, servo: &mut Servo<WebView>) {
        if let Some(fbo) = servo.offscreen_framebuffer_id() {
            let viewport = self.get_coordinates().get_flipped_viewport();
            let webrender_gl = &self.webrender_gl;

            let target_fbo = self
                .rendering_context
                .context_surface_info()
                .unwrap_or(None)
                .map(|info| info.framebuffer_object)
                .unwrap_or(0);

            webrender_gl.bind_framebuffer(gl::READ_FRAMEBUFFER, fbo);
            webrender_gl.bind_framebuffer(gl::DRAW_FRAMEBUFFER, target_fbo);

            let x = viewport.min.x;
            let y = viewport.min.y;
            let width = viewport.size().width;
            let height = viewport.size().height;
            webrender_gl.blit_framebuffer(
                x,
                y,
                x + width,
                y + height,
                x,
                y,
                x + width,
                y + height,
                gl::COLOR_BUFFER_BIT,
                gl::NEAREST,
            );

            debug_assert_eq!(
                (
                    self.webrender_gl.get_error(),
                    self.webrender_gl.check_frame_buffer_status(gl::FRAMEBUFFER)
                ),
                (gl::NO_ERROR, gl::FRAMEBUFFER_COMPLETE)
            );

            servo.present();
        }
    }

    /// Handle winit window event.
    pub fn handle_winit_window_event(
        &self,
        servo: &mut Option<Servo<WebView>>,
        events: &mut Vec<EmbedderEvent>,
        event: &winit::event::WindowEvent,
    ) {
        match event {
            WindowEvent::RedrawRequested => {
                let Some(servo) = servo.as_mut() else {
                    return;
                };

                self.paint(servo);
                events.push(EmbedderEvent::Idle);
            }
            WindowEvent::Resized(size) => {
                let size = Size2D::new(size.width, size.height);
                let _ = self.resize(size.to_i32());
                events.push(EmbedderEvent::WindowResize);
            }
            WindowEvent::CursorMoved { position, .. } => {
                let event: DevicePoint = DevicePoint::new(position.x as f32, position.y as f32);
                self.mouse_position.set(*position);
                events.push(EmbedderEvent::MouseWindowMoveEventClass(event));
            }
            WindowEvent::MouseInput { state, button, .. } => {
                let button: servo::script_traits::MouseButton = match button {
                    winit::event::MouseButton::Left => servo::script_traits::MouseButton::Left,
                    winit::event::MouseButton::Right => servo::script_traits::MouseButton::Right,
                    winit::event::MouseButton::Middle => servo::script_traits::MouseButton::Middle,
                    _ => {
                        log::warn!("Verso hasn't supported this mouse button yet: {button:?}");
                        return;
                    }
                };
                let position = Point2D::new(
                    self.mouse_position.get().x as f32,
                    self.mouse_position.get().y as f32,
                );

                let event: MouseWindowEvent = match state {
                    ElementState::Pressed => MouseWindowEvent::MouseDown(button, position),
                    ElementState::Released => MouseWindowEvent::MouseUp(button, position),
                };
                events.push(EmbedderEvent::MouseWindowEventClass(event));

                // winit didn't send click event, so we send it after mouse up
                if *state == ElementState::Released {
                    let event: MouseWindowEvent = MouseWindowEvent::Click(button, position);
                    events.push(EmbedderEvent::MouseWindowEventClass(event));
                }
            }
            WindowEvent::TouchpadMagnify { delta, .. } => {
                events.push(EmbedderEvent::Zoom(1.0 + *delta as f32));
            }
            WindowEvent::MouseWheel { delta, phase, .. } => {
                // FIXME: Pixels per line, should be configurable (from browser setting?) and vary by zoom level.
                const LINE_HEIGHT: f32 = 38.0;

                let (mut x, mut y, mode) = match delta {
                    winit::event::MouseScrollDelta::LineDelta(x, y) => {
                        (*x as f64, (*y * LINE_HEIGHT) as f64, WheelMode::DeltaLine)
                    }
                    winit::event::MouseScrollDelta::PixelDelta(position) => {
                        let position = position.to_logical::<f64>(self.window.scale_factor());
                        (position.x, position.y, WheelMode::DeltaPixel)
                    }
                };

                // Wheel Event
                events.push(EmbedderEvent::Wheel(
                    WheelDelta { x, y, z: 0.0, mode },
                    DevicePoint::new(
                        self.mouse_position.get().x as f32,
                        self.mouse_position.get().y as f32,
                    ),
                ));

                // Scroll Event
                // Do one axis at a time.
                if y.abs() >= x.abs() {
                    x = 0.0;
                } else {
                    y = 0.0;
                }

                let phase: TouchEventType = match phase {
                    TouchPhase::Started => TouchEventType::Down,
                    TouchPhase::Moved => TouchEventType::Move,
                    TouchPhase::Ended => TouchEventType::Up,
                    TouchPhase::Cancelled => TouchEventType::Cancel,
                };

                events.push(EmbedderEvent::Scroll(
                    ScrollLocation::Delta(LayoutVector2D::new(x as f32, y as f32)),
                    DeviceIntPoint::new(
                        self.mouse_position.get().x as i32,
                        self.mouse_position.get().y as i32,
                    ),
                    phase,
                ));
            }
            WindowEvent::CloseRequested => {
                events.push(EmbedderEvent::Quit);
            }
            // TODO ModifiersChanged and KeyboardInput handling is temporary here. This will be
            // refactored after multiview.
            WindowEvent::ModifiersChanged(modifier) => self.modifiers_state.set(modifier.state()),
            WindowEvent::KeyboardInput { event, .. } => {
                let event = keyboard_event_from_winit(&event, self.modifiers_state.get());
                log::trace!("Verso is handling {:?}", event);
                events.push(EmbedderEvent::Keyboard(event));
            }
            e => log::warn!("Verso hasn't supported this window event yet: {e:?}"),
        }
=======
    /// Set the history URLs and current index of the WebView
    pub fn set_history(&self, history: Vec<ServoUrl>, current: usize) {
        self.history.replace(history);
        self.current.replace(current);
>>>>>>> edc7970a
    }
}

/// A panel is a special web view that focus on controlling states around window.
/// It could be treated as the control panel or navigation bar of the window depending on usages.
///
/// At the moment, following Web API is supported:
/// - Close window: `window.close()`
/// - Navigate to previous page: `window.prompt('PREV')`
/// - Navigate to next page: `window.prompt('FORWARD')`
/// - Refresh the page: `window.prompt('REFRESH')`
pub struct Panel {
    id: Option<WebViewId>,
}

impl Panel {
    /// Create a panel from Winit window.
    pub fn new() -> Self {
        Self { id: None }
    }

    /// Set web view ID of this panel.
    pub fn set_id(&mut self, id: WebViewId) {
        self.id = Some(id);
    }

    /// Get web view ID of this panel.
    ///
    /// We assume this is always called after `set_id`. Calling before it will cause panic.
    pub fn id(&self) -> WebViewId {
        self.id.unwrap()
    }
}<|MERGE_RESOLUTION|>--- conflicted
+++ resolved
@@ -1,69 +1,21 @@
 use std::cell::Cell;
 
-<<<<<<< HEAD
-use raw_window_handle::{HasRawDisplayHandle, HasRawWindowHandle};
-use servo::{
-    compositing::windowing::{
-        AnimationState, EmbedderCoordinates, EmbedderEvent, MouseWindowEvent, WindowMethods,
-    },
-    euclid::{Point2D, Scale, Size2D, UnknownUnit},
-    gl,
-    rendering_context::RenderingContext,
-    script_traits::{TouchEventType, WheelDelta, WheelMode},
-    webrender_api::{
-        units::{DeviceIntPoint, DeviceIntRect, DevicePoint, LayoutVector2D},
-        ScrollLocation,
-    },
-    Servo,
-};
-use surfman::{Connection, GLApi, SurfaceType};
-use winit::{
-    dpi::PhysicalPosition,
-    event::{ElementState, TouchPhase, WindowEvent},
-    keyboard::ModifiersState,
-    window::Window,
-};
-=======
 use servo::{base::id::WebViewId, url::ServoUrl};
->>>>>>> edc7970a
-
-use crate::keyboard::keyboard_event_from_winit;
 
 /// A web view is an area to display web browsing context. It's what user will treat as a "web page".
 pub struct WebView {
-<<<<<<< HEAD
-    /// Access to webrender surfman
-    pub rendering_context: RenderingContext,
-    animation_state: Cell<AnimationState>,
-    /// Access to winit window
-    pub window: Window,
-    mouse_position: Cell<PhysicalPosition<f64>>,
-    modifiers_state: Cell<ModifiersState>,
-    /// Access to webrender gl
-    pub webrender_gl: Rc<dyn gl::Gl>,
-=======
     id: WebViewId,
     history: Cell<Vec<ServoUrl>>,
     current: Cell<usize>,
->>>>>>> edc7970a
 }
 
 impl WebView {
     /// Create a web view from Winit window.
     pub fn new(id: WebViewId) -> Self {
         Self {
-<<<<<<< HEAD
-            rendering_context,
-            animation_state: Cell::new(AnimationState::Idle),
-            window,
-            mouse_position: Cell::new(PhysicalPosition::default()),
-            modifiers_state: Cell::new(ModifiersState::default()),
-            webrender_gl,
-=======
             id,
             history: Cell::new(vec![]),
             current: Cell::new(0),
->>>>>>> edc7970a
         }
     }
 
@@ -72,179 +24,10 @@
         self.id
     }
 
-<<<<<<< HEAD
-    /// Request winit window to emit redraw event.
-    pub fn request_redraw(&self) {
-        self.window.request_redraw();
-    }
-
-    /// Paint offscreen framebuffer to winit window.
-    pub fn paint(&self, servo: &mut Servo<WebView>) {
-        if let Some(fbo) = servo.offscreen_framebuffer_id() {
-            let viewport = self.get_coordinates().get_flipped_viewport();
-            let webrender_gl = &self.webrender_gl;
-
-            let target_fbo = self
-                .rendering_context
-                .context_surface_info()
-                .unwrap_or(None)
-                .map(|info| info.framebuffer_object)
-                .unwrap_or(0);
-
-            webrender_gl.bind_framebuffer(gl::READ_FRAMEBUFFER, fbo);
-            webrender_gl.bind_framebuffer(gl::DRAW_FRAMEBUFFER, target_fbo);
-
-            let x = viewport.min.x;
-            let y = viewport.min.y;
-            let width = viewport.size().width;
-            let height = viewport.size().height;
-            webrender_gl.blit_framebuffer(
-                x,
-                y,
-                x + width,
-                y + height,
-                x,
-                y,
-                x + width,
-                y + height,
-                gl::COLOR_BUFFER_BIT,
-                gl::NEAREST,
-            );
-
-            debug_assert_eq!(
-                (
-                    self.webrender_gl.get_error(),
-                    self.webrender_gl.check_frame_buffer_status(gl::FRAMEBUFFER)
-                ),
-                (gl::NO_ERROR, gl::FRAMEBUFFER_COMPLETE)
-            );
-
-            servo.present();
-        }
-    }
-
-    /// Handle winit window event.
-    pub fn handle_winit_window_event(
-        &self,
-        servo: &mut Option<Servo<WebView>>,
-        events: &mut Vec<EmbedderEvent>,
-        event: &winit::event::WindowEvent,
-    ) {
-        match event {
-            WindowEvent::RedrawRequested => {
-                let Some(servo) = servo.as_mut() else {
-                    return;
-                };
-
-                self.paint(servo);
-                events.push(EmbedderEvent::Idle);
-            }
-            WindowEvent::Resized(size) => {
-                let size = Size2D::new(size.width, size.height);
-                let _ = self.resize(size.to_i32());
-                events.push(EmbedderEvent::WindowResize);
-            }
-            WindowEvent::CursorMoved { position, .. } => {
-                let event: DevicePoint = DevicePoint::new(position.x as f32, position.y as f32);
-                self.mouse_position.set(*position);
-                events.push(EmbedderEvent::MouseWindowMoveEventClass(event));
-            }
-            WindowEvent::MouseInput { state, button, .. } => {
-                let button: servo::script_traits::MouseButton = match button {
-                    winit::event::MouseButton::Left => servo::script_traits::MouseButton::Left,
-                    winit::event::MouseButton::Right => servo::script_traits::MouseButton::Right,
-                    winit::event::MouseButton::Middle => servo::script_traits::MouseButton::Middle,
-                    _ => {
-                        log::warn!("Verso hasn't supported this mouse button yet: {button:?}");
-                        return;
-                    }
-                };
-                let position = Point2D::new(
-                    self.mouse_position.get().x as f32,
-                    self.mouse_position.get().y as f32,
-                );
-
-                let event: MouseWindowEvent = match state {
-                    ElementState::Pressed => MouseWindowEvent::MouseDown(button, position),
-                    ElementState::Released => MouseWindowEvent::MouseUp(button, position),
-                };
-                events.push(EmbedderEvent::MouseWindowEventClass(event));
-
-                // winit didn't send click event, so we send it after mouse up
-                if *state == ElementState::Released {
-                    let event: MouseWindowEvent = MouseWindowEvent::Click(button, position);
-                    events.push(EmbedderEvent::MouseWindowEventClass(event));
-                }
-            }
-            WindowEvent::TouchpadMagnify { delta, .. } => {
-                events.push(EmbedderEvent::Zoom(1.0 + *delta as f32));
-            }
-            WindowEvent::MouseWheel { delta, phase, .. } => {
-                // FIXME: Pixels per line, should be configurable (from browser setting?) and vary by zoom level.
-                const LINE_HEIGHT: f32 = 38.0;
-
-                let (mut x, mut y, mode) = match delta {
-                    winit::event::MouseScrollDelta::LineDelta(x, y) => {
-                        (*x as f64, (*y * LINE_HEIGHT) as f64, WheelMode::DeltaLine)
-                    }
-                    winit::event::MouseScrollDelta::PixelDelta(position) => {
-                        let position = position.to_logical::<f64>(self.window.scale_factor());
-                        (position.x, position.y, WheelMode::DeltaPixel)
-                    }
-                };
-
-                // Wheel Event
-                events.push(EmbedderEvent::Wheel(
-                    WheelDelta { x, y, z: 0.0, mode },
-                    DevicePoint::new(
-                        self.mouse_position.get().x as f32,
-                        self.mouse_position.get().y as f32,
-                    ),
-                ));
-
-                // Scroll Event
-                // Do one axis at a time.
-                if y.abs() >= x.abs() {
-                    x = 0.0;
-                } else {
-                    y = 0.0;
-                }
-
-                let phase: TouchEventType = match phase {
-                    TouchPhase::Started => TouchEventType::Down,
-                    TouchPhase::Moved => TouchEventType::Move,
-                    TouchPhase::Ended => TouchEventType::Up,
-                    TouchPhase::Cancelled => TouchEventType::Cancel,
-                };
-
-                events.push(EmbedderEvent::Scroll(
-                    ScrollLocation::Delta(LayoutVector2D::new(x as f32, y as f32)),
-                    DeviceIntPoint::new(
-                        self.mouse_position.get().x as i32,
-                        self.mouse_position.get().y as i32,
-                    ),
-                    phase,
-                ));
-            }
-            WindowEvent::CloseRequested => {
-                events.push(EmbedderEvent::Quit);
-            }
-            // TODO ModifiersChanged and KeyboardInput handling is temporary here. This will be
-            // refactored after multiview.
-            WindowEvent::ModifiersChanged(modifier) => self.modifiers_state.set(modifier.state()),
-            WindowEvent::KeyboardInput { event, .. } => {
-                let event = keyboard_event_from_winit(&event, self.modifiers_state.get());
-                log::trace!("Verso is handling {:?}", event);
-                events.push(EmbedderEvent::Keyboard(event));
-            }
-            e => log::warn!("Verso hasn't supported this window event yet: {e:?}"),
-        }
-=======
     /// Set the history URLs and current index of the WebView
     pub fn set_history(&self, history: Vec<ServoUrl>, current: usize) {
         self.history.replace(history);
         self.current.replace(current);
->>>>>>> edc7970a
     }
 }
 
