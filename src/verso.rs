use std::{
    borrow::Cow,
    collections::HashMap,
    sync::{atomic::Ordering, Arc},
};

use arboard::Clipboard;
<<<<<<< HEAD
=======
use base::id::{PipelineNamespace, PipelineNamespaceId, WebViewId};
>>>>>>> 4e7edd0e
use bluetooth::BluetoothThreadFactory;
use bluetooth_traits::BluetoothRequest;
use canvas::canvas_paint_thread::CanvasPaintThread;
use compositing_traits::{CompositorMsg, CompositorProxy, CompositorReceiver, ConstellationMsg};
use constellation::{Constellation, FromCompositorLogger, InitialConstellationState};
use crossbeam_channel::{unbounded, Sender};
use devtools;
use embedder_traits::{EmbedderMsg, EmbedderProxy, EmbedderReceiver, EventLoopWaker};
use euclid::Scale;
use fonts::SystemFontService;
use ipc_channel::ipc::{self, IpcSender};
use ipc_channel::router::ROUTER;
use layout_thread_2020;
use log::{Log, Metadata, Record};
use media::{GlApi, GlContext, NativeDisplay, WindowGLContext};
use net::resource_thread;
use profile;
use script::{self, JSEngineSetup};
use script_traits::WindowSizeData;
use servo_config::{opts, pref};
use style;
use webgpu;
use webrender::{create_webrender_instance, ShaderPrecacheFlags, WebRenderOptions};
use webrender_api::*;
use webrender_traits::*;
use webxr_api::{LayerGrandManager, LayerGrandManagerAPI, LayerManager, LayerManagerFactory};
use winit::{
    event::WindowEvent,
    event_loop::{ActiveEventLoop, ControlFlow, EventLoopProxy},
    window::WindowId,
};

use crate::{
    compositor::{IOCompositor, InitialCompositorState, ShutdownState},
    config::Config,
    window::Window,
};

/// Main entry point of Verso browser.
pub struct Verso {
    windows: HashMap<WindowId, (Window, DocumentId)>,
    compositor: Option<IOCompositor>,
    constellation_sender: Sender<ConstellationMsg>,
    embedder_receiver: EmbedderReceiver,
    /// For single-process Servo instances, this field controls the initialization
    /// and deinitialization of the JS Engine. Multiprocess Servo instances have their
    /// own instance that exists in the content process instead.
    _js_engine_setup: Option<JSEngineSetup>,
    /// FIXME: It's None on wayland in Flatpak. Find a way to support this.
    clipboard: Option<Clipboard>,
}

impl Verso {
    /// Create a Verso instance from Winit's window and event loop proxy.
    ///
    /// Following threads will be created while initializing Verso based on configurations:
    /// - Time Profiler: Enabled
    /// - Memory Profiler: Enabled
    /// - DevTools: `Opts::devtools_server_enabled`
    /// - Webrender: Enabled
    /// - WebGL: Disabled
    /// - WebXR: Disabled
    /// - Bluetooth: Enabled
    /// - Resource: Enabled
    /// - Storage: Enabled
    /// - Font Cache: Enabled
    /// - Canvas: Enabled
    /// - Constellation: Enabled
    /// - Image Cache: Enabled
    pub fn new(evl: &ActiveEventLoop, proxy: EventLoopProxy<()>, config: Config) -> Self {
        // Initialize configurations and Verso window
        let protocols = config.create_protocols();
        config.init();
<<<<<<< HEAD
        let (mut window, rendering_context) = Window::new(evl, true);
=======
        // Reserving a namespace to create TopLevelBrowsingContextId.
        PipelineNamespace::install(PipelineNamespaceId(0));
        let (window, rendering_context) = Window::new(evl);
>>>>>>> 4e7edd0e
        let event_loop_waker = Box::new(Waker(proxy));
        let opts = opts::get();

        // Set Stylo flags
        style::context::DEFAULT_DISABLE_STYLE_SHARING_CACHE
            .store(opts.debug.disable_share_style_cache, Ordering::Relaxed);
        style::context::DEFAULT_DUMP_STYLE_STATISTICS
            .store(opts.debug.dump_style_statistics, Ordering::Relaxed);
        style::traversal::IS_SERVO_NONINCREMENTAL_LAYOUT
            .store(opts.nonincremental_layout, Ordering::Relaxed);

        // Initialize servo media with dummy backend
        // This will create a thread to initialize a global static of servo media.
        // The thread will be closed once the static is initialzed.
        // TODO: This is used by content process. Spawn it there once if we have multiprocess mode.
        servo_media::ServoMedia::init::<servo_media_dummy::DummyBackend>();

        // Get GL bindings
        let webrender_gl = rendering_context.gl.clone();

        // Create profiler threads
        let time_profiler_sender = profile::time::Profiler::create(
            &opts.time_profiling,
            opts.time_profiler_trace_path.clone(),
        );
        let mem_profiler_sender = profile::mem::Profiler::create(opts.mem_profiler_period);

        // Create compositor and embedder channels
        let (compositor_sender, compositor_receiver) = {
            let (sender, receiver) = unbounded();
            let (compositor_ipc_sender, compositor_ipc_receiver) =
                ipc::channel().expect("ipc channel failure");
            let sender_clone = sender.clone();
            ROUTER.add_route(
                compositor_ipc_receiver.to_opaque(),
                Box::new(move |message| {
                    let _ = sender_clone.send(CompositorMsg::CrossProcess(
                        message.to().expect("Could not convert Compositor message"),
                    ));
                }),
            );
            let cross_process_compositor_api = CrossProcessCompositorApi(compositor_ipc_sender);
            (
                CompositorProxy {
                    sender,
                    cross_process_compositor_api,
                    event_loop_waker: event_loop_waker.clone(),
                },
                CompositorReceiver { receiver },
            )
        };
        let (embedder_sender, embedder_receiver) = {
            let (sender, receiver) = unbounded();
            (
                EmbedderProxy {
                    sender,
                    event_loop_waker: event_loop_waker.clone(),
                },
                EmbedderReceiver { receiver },
            )
        };

        // Create dev tools thread
        let devtools_sender = if opts.devtools_server_enabled {
            Some(devtools::start_server(
                opts.devtools_port,
                embedder_sender.clone(),
            ))
        } else {
            None
        };

        // Create Webrender threads
        let (mut webrender, webrender_api_sender) = {
            let mut debug_flags = DebugFlags::empty();
            debug_flags.set(DebugFlags::PROFILER_DBG, opts.debug.webrender_stats);

            let render_notifier = Box::new(RenderNotifier::new(compositor_sender.clone()));
            let clear_color = ColorF::new(0., 0., 0., 0.);
            create_webrender_instance(
                webrender_gl.clone(),
                render_notifier,
                WebRenderOptions {
                    // We force the use of optimized shaders here because rendering is broken
                    // on Android emulators with unoptimized shaders. This is due to a known
                    // issue in the emulator's OpenGL emulation layer.
                    // See: https://github.com/servo/servo/issues/31726
                    use_optimized_shaders: true,
                    resource_override_path: opts.shaders_dir.clone(),
                    enable_aa: !opts.debug.disable_text_antialiasing,
                    debug_flags,
                    precache_flags: if opts.debug.precache_shaders {
                        ShaderPrecacheFlags::FULL_COMPILE
                    } else {
                        ShaderPrecacheFlags::empty()
                    },
                    enable_subpixel_aa: pref!(gfx.subpixel_text_antialiasing.enabled)
                        && !opts.debug.disable_subpixel_text_antialiasing,
                    allow_texture_swizzling: pref!(gfx.texture_swizzling.enabled),
                    clear_color,
                    ..Default::default()
                },
                None,
            )
            .expect("Unable to initialize webrender!")
        };
        let webrender_api = webrender_api_sender.create_api();
        let webrender_document =
            webrender_api.add_document_with_id(window.size(), u64::from(window.id()) as u32);

        // Initialize js engine if it's single process mode
        let js_engine_setup = if !opts.multiprocess {
            Some(script::init())
        } else {
            None
        };

        let (external_image_handlers, external_images) = WebrenderExternalImageHandlers::new();
        let mut external_image_handlers = Box::new(external_image_handlers);
        // Create the webgl thread
        // TODO: create webGL thread based on pref
        // let gl_type = match webrender_gl.get_type() {
        //     gl::GlType::Gl => sparkle::gl::GlType::Gl,
        //     gl::GlType::Gles => sparkle::gl::GlType::Gles,
        // };
        // let WebGLComm {
        //     webgl_threads,
        //     webxr_layer_grand_manager,
        //     image_handler,
        // } = WebGLComm::new(
        //     rendering_context.clone(),
        //     webrender_api.create_sender(),
        //     webrender_document,
        //     external_images.clone(),
        //     gl_type,
        // );
        // Set webrender external image handler for WebGL textures
        // external_image_handlers.set_handler(image_handler, WebrenderImageHandlerType::WebGL);

        // Create WebXR dummy
        let webxr_layer_grand_manager = LayerGrandManager::new(DummyLayer);
        let webxr_registry =
            webxr_api::MainThreadRegistry::new(event_loop_waker, webxr_layer_grand_manager)
                .expect("Failed to create WebXR device registry");
        // if pref!(dom.webxr.enabled) {
        // TODO if pref!(dom.webxr.test) {
        //     webxr_main_thread.register_mock(webxr::headless::HeadlessMockDiscovery::new());
        // }
        // else if let Some(xr_discovery) = self.xr_discovery.take() {
        //     webxr_main_thread.register(xr_discovery);
        // }
        // }

        // Set webrender external image handler for WebGPU textures
        let wgpu_image_handler = webgpu::WGPUExternalImages::default();
        let wgpu_image_map = wgpu_image_handler.images.clone();
        external_image_handlers.set_handler(
            Box::new(wgpu_image_handler),
            WebrenderImageHandlerType::WebGPU,
        );

        // TODO enable gl media player
        let glplayer_context = WindowGLContext {
            gl_context: GlContext::Unknown,
            gl_api: GlApi::None,
            native_display: NativeDisplay::Unknown,
            glplayer_chan: None,
        };

        webrender.set_external_image_handler(external_image_handlers);

        // Create bluetooth thread
        let bluetooth_thread: IpcSender<BluetoothRequest> =
            BluetoothThreadFactory::new(embedder_sender.clone());

        // Create resource thread pool
        let user_agent: Cow<'static, str> = default_user_agent_string().into();
        let (public_resource_threads, private_resource_threads) =
            resource_thread::new_resource_threads(
                user_agent.clone(),
                devtools_sender.clone(),
                time_profiler_sender.clone(),
                mem_profiler_sender.clone(),
                embedder_sender.clone(),
                opts.config_dir.clone(),
                opts.certificate_path.clone(),
                opts.ignore_certificate_errors,
                Arc::new(protocols),
            );

        // Create font cache thread
        let system_font_service = Arc::new(
            SystemFontService::spawn(compositor_sender.cross_process_compositor_api.clone())
                .to_proxy(),
        );

        // Create canvas thread
        let (canvas_create_sender, canvas_ipc_sender) = CanvasPaintThread::start(
            compositor_sender.cross_process_compositor_api.clone(),
            system_font_service.clone(),
            public_resource_threads.clone(),
        );

        // Create layout factory
        let layout_factory = Arc::new(layout_thread_2020::LayoutFactoryImpl());
        let initial_state = InitialConstellationState {
            compositor_proxy: compositor_sender.clone(),
            embedder_proxy: embedder_sender,
            devtools_sender,
            bluetooth_thread,
            system_font_service,
            public_resource_threads,
            private_resource_threads,
            time_profiler_chan: time_profiler_sender.clone(),
            mem_profiler_chan: mem_profiler_sender.clone(),
            webrender_document,
            webrender_api_sender,
            webxr_registry: webxr_registry.registry(),
            webgl_threads: None,
            glplayer_threads: None,
            player_context: glplayer_context,
            user_agent,
            webrender_external_images: external_images,
            wgpu_image_map,
        };

        // The division by 1 represents the page's default zoom of 100%,
        // and gives us the appropriate CSSPixel type for the viewport.
        let window_size = WindowSizeData {
            initial_viewport: window.size().to_f32() / Scale::new(1.0),
            device_pixel_ratio: Scale::new(window.scale_factor() as f32),
        };

        // Create constellation thread
        let constellation_sender = Constellation::<
            script::script_thread::ScriptThread,
            script::serviceworker_manager::ServiceWorkerManager,
        >::start(
            initial_state,
            layout_factory,
            window_size,
            opts.random_pipeline_closure_probability,
            opts.random_pipeline_closure_seed,
            opts.hard_fail,
            !opts.debug.disable_canvas_antialiasing,
            canvas_create_sender,
            canvas_ipc_sender,
        );

        // Create webdriver thread
        if let Some(port) = opts.webdriver_port {
            webdriver_server::start_server(port, constellation_sender.clone());
        }

        // The compositor coordinates with the client window to create the final
        // rendered page and display it somewhere.
        let compositor = IOCompositor::new(
            window.id(),
            window.size(),
            Scale::new(window.scale_factor() as f32),
            InitialCompositorState {
                sender: compositor_sender,
                receiver: compositor_receiver,
                constellation_chan: constellation_sender.clone(),
                time_profiler_chan: time_profiler_sender,
                mem_profiler_chan: mem_profiler_sender,
                webrender,
                webrender_document,
                webrender_api,
                rendering_context,
                webrender_gl,
                webxr_main_thread: webxr_registry,
            },
            opts.exit_after_load,
            opts.debug.convert_mouse_to_touch,
        );

<<<<<<< HEAD
        window.init_panel_webview(&resource_dir, &constellation_sender);
=======
        // Send the constellation message to start Panel UI
        // TODO: Should become a window method
        let panel_id = window.panel.as_ref().unwrap().webview_id;
        let url = ServoUrl::parse("verso://panel.html").unwrap();
        send_to_constellation(
            &constellation_sender,
            ConstellationMsg::NewWebView(url, panel_id),
        );
>>>>>>> 4e7edd0e

        let mut windows = HashMap::new();
        windows.insert(window.id(), (window, webrender_document));

        // Create Verso instance
        let verso = Verso {
            windows,
            compositor: Some(compositor),
            constellation_sender,
            embedder_receiver,
            _js_engine_setup: js_engine_setup,
            clipboard: Clipboard::new().ok(),
        };

        verso.setup_logging();
        verso
    }

    /// Handle Winit window events
    pub fn handle_winit_window_event(&mut self, window_id: WindowId, event: WindowEvent) {
        log::trace!("Verso is handling Winit event: {event:?}");
        if let Some(compositor) = &mut self.compositor {
            if let WindowEvent::CloseRequested = event {
                // self.windows.remove(&window_id);
                compositor.maybe_start_shutting_down();
            } else {
                let need_repaint = match self.windows.get_mut(&window_id) {
                    Some(window) => window.0.handle_winit_window_event(
                        &self.constellation_sender,
                        compositor,
                        &event,
                    ),
                    None => false,
                };
                if need_repaint {
                    compositor.repaint_synchronously(&mut self.windows);
                }
            }
        }
    }

    /// Handle message came from Servo.
    pub fn handle_servo_messages(&mut self, evl: &ActiveEventLoop) {
        let mut shutdown = false;
        if let Some(compositor) = &mut self.compositor {
            // Handle Compositor's messages first
            log::trace!("Verso is handling Compositor messages");
            if compositor.receive_messages(&mut self.windows) {
                // And then handle Embedder messages
                log::trace!(
                    "Verso is handling Embedder messages when shutdown state is set to {:?}",
                    compositor.shutdown_state
                );
                while let Some((webview_id, msg)) = self.embedder_receiver.try_recv_embedder_msg() {
                    match compositor.shutdown_state {
                        ShutdownState::NotShuttingDown => {
                            if let Some(id) = webview_id {
                                for (window, document) in self.windows.values_mut() {
                                    if window.has_webview(id) {
                                        if window.handle_servo_message(
                                            id,
                                            msg,
                                            &self.constellation_sender,
                                            self.clipboard.as_mut(),
                                            compositor,
                                        ) {
                                            let mut window =
<<<<<<< HEAD
                                                Window::new_with_compositor(evl, compositor, true);
                                            window.init_panel_webview(
                                                &self.resource_dir,
=======
                                                Window::new_with_compositor(evl, compositor);
                                            let panel_id = WebViewId::new();
                                            let url =
                                                ServoUrl::parse("verso://panel.html").unwrap();
                                            send_to_constellation(
>>>>>>> 4e7edd0e
                                                &self.constellation_sender,
                                            );
                                            let webrender_document = document.clone();
                                            self.windows
                                                .insert(window.id(), (window, webrender_document));
                                        }
                                        break;
                                    }
                                }
                            } else {
                                // Handle message in Verso Window
                                log::trace!("Verso Window is handling Embedder message: {msg:?}");
                                match msg {
                                    EmbedderMsg::SetCursor(cursor) => {
                                        // TODO: This should move to compositor
                                        if let Some(window) =
                                            self.windows.get(&compositor.current_window)
                                        {
                                            window.0.set_cursor_icon(cursor);
                                        }
                                    }
                                    EmbedderMsg::Shutdown | EmbedderMsg::ReadyToPresent(_) => {}
                                    e => {
                                        log::trace!("Verso Window isn't supporting handling this message yet: {e:?}")
                                    }
                                }
                            }
                        }
                        ShutdownState::FinishedShuttingDown => {
                            log::error!("Verso shouldn't be handling messages after compositor has shut down");
                        }
                        ShutdownState::ShuttingDown => {}
                    }
                }
            }

            if compositor.shutdown_state != ShutdownState::FinishedShuttingDown {
                // Update compositor
                compositor.perform_updates(&mut self.windows);
            } else {
                shutdown = true;
            }
        }

        // Check if Verso need to start shutting down.
        if self.windows.is_empty() {
            self.compositor
                .as_mut()
                .map(IOCompositor::maybe_start_shutting_down);
        }

        // Check compositor status and set control flow.
        if shutdown {
            // If Compositor has shut down, deinit and remove it.
            if let Some(compositor) = self.compositor.take() {
                IOCompositor::deinit(compositor)
            }
            evl.exit();
        } else if self.is_animating() {
            evl.set_control_flow(ControlFlow::Poll);
        } else {
            evl.set_control_flow(ControlFlow::Wait);
        }
    }

    /// Return true if one of the Verso windows is animating.
    pub fn is_animating(&self) -> bool {
        self.compositor
            .as_ref()
            .map(|c| c.is_animating)
            .unwrap_or(false)
    }

    fn setup_logging(&self) {
        let constellation_chan = self.constellation_sender.clone();
        let env = env_logger::Env::default();
        let env_logger = env_logger::Builder::from_env(env).build();
        let con_logger = FromCompositorLogger::new(constellation_chan);

        let filter = std::cmp::max(env_logger.filter(), con_logger.filter());
        let logger = BothLogger(env_logger, con_logger);

        log::set_boxed_logger(Box::new(logger)).expect("Failed to set logger.");
        log::set_max_level(filter);
    }
}

#[derive(Debug, Clone)]
struct Waker(pub EventLoopProxy<()>);

impl EventLoopWaker for Waker {
    fn clone_box(&self) -> Box<dyn EventLoopWaker> {
        Box::new(self.clone())
    }

    fn wake(&self) {
        if let Err(e) = self.0.send_event(()) {
            log::error!("Servo failed to send wake up event to Verso: {}", e);
        }
    }
}

fn default_user_agent_string() -> &'static str {
    #[cfg(macos)]
    const UA_STRING: &str =
        "Mozilla/5.0 (Macintosh; Intel Mac OS X 10.15; rv:109.0) Servo/1.0 Firefox/111.0";
    #[cfg(ios)]
    const UA_STRING: &str =
        "Mozilla/5.0 (iPhone; CPU iPhone OS 16_4 like Mac OS X; rv:109.0) Servo/1.0 Firefox/111.0";
    #[cfg(android)]
    const UA_STRING: &str = "Mozilla/5.0 (Android; Mobile; rv:109.0) Servo/1.0 Firefox/111.0";
    #[cfg(linux)]
    const UA_STRING: &str = "Mozilla/5.0 (X11; Linux x86_64; rv:109.0) Servo/1.0 Firefox/111.0";
    #[cfg(windows)]
    const UA_STRING: &str =
        "Mozilla/5.0 (Windows NT 10.0; Win64; x64; rv:109.0) Servo/1.0 Firefox/111.0";

    UA_STRING
}

#[derive(Clone)]
struct RenderNotifier {
    compositor_proxy: CompositorProxy,
}

impl RenderNotifier {
    pub fn new(compositor_proxy: CompositorProxy) -> RenderNotifier {
        RenderNotifier { compositor_proxy }
    }
}

impl webrender::api::RenderNotifier for RenderNotifier {
    fn clone(&self) -> Box<dyn webrender::api::RenderNotifier> {
        Box::new(RenderNotifier::new(self.compositor_proxy.clone()))
    }

    fn wake_up(&self, _composite_needed: bool) {}

    fn new_frame_ready(
        &self,
        document_id: DocumentId,
        _scrolled: bool,
        composite_needed: bool,
        _frame_publish_id: FramePublishId,
    ) {
        self.compositor_proxy
            .send(CompositorMsg::NewWebRenderFrameReady(
                document_id,
                composite_needed,
            ));
    }
}

// A logger that logs to two downstream loggers.
// This should probably be in the log crate.
struct BothLogger<Log1, Log2>(Log1, Log2);

impl<Log1, Log2> Log for BothLogger<Log1, Log2>
where
    Log1: Log,
    Log2: Log,
{
    fn enabled(&self, metadata: &Metadata) -> bool {
        self.0.enabled(metadata) || self.1.enabled(metadata)
    }

    fn log(&self, record: &Record) {
        self.0.log(record);
        self.1.log(record);
    }

    fn flush(&self) {
        self.0.flush();
        self.1.flush();
    }
}

pub(crate) fn send_to_constellation(sender: &Sender<ConstellationMsg>, msg: ConstellationMsg) {
    let variant_name = msg.variant_name();
    if let Err(e) = sender.send(msg) {
        log::warn!("Sending {variant_name} to constellation failed: {e:?}");
    }
}

#[derive(Clone, Copy, Debug)]
struct DummyLayer;

impl LayerGrandManagerAPI<()> for DummyLayer {
    fn create_layer_manager(
        &self,
        _: LayerManagerFactory<()>,
    ) -> Result<LayerManager, webxr_api::Error> {
        Err(webxr_api::Error::CommunicationError)
    }

    fn clone_layer_grand_manager(&self) -> LayerGrandManager<()> {
        LayerGrandManager::new(DummyLayer)
    }
}<|MERGE_RESOLUTION|>--- conflicted
+++ resolved
@@ -5,10 +5,7 @@
 };
 
 use arboard::Clipboard;
-<<<<<<< HEAD
-=======
-use base::id::{PipelineNamespace, PipelineNamespaceId, WebViewId};
->>>>>>> 4e7edd0e
+use base::id::{PipelineNamespace, PipelineNamespaceId};
 use bluetooth::BluetoothThreadFactory;
 use bluetooth_traits::BluetoothRequest;
 use canvas::canvas_paint_thread::CanvasPaintThread;
@@ -82,13 +79,9 @@
         // Initialize configurations and Verso window
         let protocols = config.create_protocols();
         config.init();
-<<<<<<< HEAD
-        let (mut window, rendering_context) = Window::new(evl, true);
-=======
         // Reserving a namespace to create TopLevelBrowsingContextId.
         PipelineNamespace::install(PipelineNamespaceId(0));
-        let (window, rendering_context) = Window::new(evl);
->>>>>>> 4e7edd0e
+        let (mut window, rendering_context) = Window::new(evl, true);
         let event_loop_waker = Box::new(Waker(proxy));
         let opts = opts::get();
 
@@ -366,18 +359,7 @@
             opts.debug.convert_mouse_to_touch,
         );
 
-<<<<<<< HEAD
-        window.init_panel_webview(&resource_dir, &constellation_sender);
-=======
-        // Send the constellation message to start Panel UI
-        // TODO: Should become a window method
-        let panel_id = window.panel.as_ref().unwrap().webview_id;
-        let url = ServoUrl::parse("verso://panel.html").unwrap();
-        send_to_constellation(
-            &constellation_sender,
-            ConstellationMsg::NewWebView(url, panel_id),
-        );
->>>>>>> 4e7edd0e
+        window.init_panel_webview(&constellation_sender);
 
         let mut windows = HashMap::new();
         windows.insert(window.id(), (window, webrender_document));
@@ -445,19 +427,8 @@
                                             compositor,
                                         ) {
                                             let mut window =
-<<<<<<< HEAD
                                                 Window::new_with_compositor(evl, compositor, true);
-                                            window.init_panel_webview(
-                                                &self.resource_dir,
-=======
-                                                Window::new_with_compositor(evl, compositor);
-                                            let panel_id = WebViewId::new();
-                                            let url =
-                                                ServoUrl::parse("verso://panel.html").unwrap();
-                                            send_to_constellation(
->>>>>>> 4e7edd0e
-                                                &self.constellation_sender,
-                                            );
+                                            window.init_panel_webview(&self.constellation_sender);
                                             let webrender_document = document.clone();
                                             self.windows
                                                 .insert(window.id(), (window, webrender_document));
