--- conflicted
+++ resolved
@@ -105,12 +105,8 @@
 cargo-packager-resource-resolver = { version = "0.1.1", features = [
   "auto-detect-format",
 ], optional = true }
-<<<<<<< HEAD
-url = "2.5.2"
 muda = "0.15.1"
-=======
 url = { workspace = true }
->>>>>>> 9955988a
 headers = "0.3"
 versoview_messages = { path = "./versoview_messages" }
 
