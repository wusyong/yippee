workspace = {}

[package]
name = "verso"
version = "0.0.1"
authors = ["Wu Yu Wei"]
edition = "2021"
license = "Apache-2.0 OR MIT"
description = "An innovative web browser"
readme = "README.md"
homepage = "https://versotile.org/verso"
repository = "https://github.com/versotile-org/verso"
documentation = "https://docs.versotile.org/verso"
categories = ["web-programming"]

[package.metadata.docs.rs]
targets = [
  "x86_64-unknown-linux-gnu",
  "x86_64-pc-windows-msvc",
  "x86_64-apple-darwin",
]

[features]
default = []

[build-dependencies]
cfg_aliases = "0.2"

[dependencies]
owo-colors = "4.0"
log = "0.4"
thiserror = "1.0"
raw-window-handle = { version = "0.5", features = ["std"] }
# Servo
<<<<<<< HEAD
libservo = { git = "https://github.com/servo/servo.git", rev = "968474a", features = ["max_log_level", "native-bluetooth", "webdriver"] }
compositing_traits = { git = "https://github.com/servo/servo.git", rev = "968474a" }
webdriver_server = { git = "https://github.com/servo/servo.git", rev = "968474a" }
webrender = { git = "https://github.com/servo/webrender", branch = "0.64", features = ["capture"] }
sparkle = "0.1.26"
webxr = { git = "https://github.com/servo/webxr", features = ["headless"] }
env_logger = "0.10"
servo-media = { git = "https://github.com/servo/media" }
servo-media-dummy = { git = "https://github.com/servo/media" }
=======
libservo = { git = "https://github.com/servo/servo.git", rev = "968474a", features = [
  "max_log_level",
  "native-bluetooth",
  "webdriver",
] }
>>>>>>> 9d980575
crossbeam-channel = "0.5"
getopts = "0.2.17"
surfman = { version = "0.9", features = ["chains", "sm-raw-window-handle"] }
winit = { version = "0.29", features = ["rwh_05"] }
arboard = "3.4.0"

[target.'cfg(target_os = "windows")'.dependencies]
libservo = { git = "https://github.com/servo/servo.git", rev = "968474a", features = [
  "no-wgl",
] }

[target.'cfg(any(target_os = "ios", target_os = "macos"))'.dependencies]
block = "0.1"
cocoa = "0.25"
core-graphics = "0.23"
objc = "0.2"
objc_id = "0.1"

[[test]]
name = "general"
harness = false<|MERGE_RESOLUTION|>--- conflicted
+++ resolved
@@ -31,8 +31,8 @@
 log = "0.4"
 thiserror = "1.0"
 raw-window-handle = { version = "0.5", features = ["std"] }
+arboard = "3.4.0"
 # Servo
-<<<<<<< HEAD
 libservo = { git = "https://github.com/servo/servo.git", rev = "968474a", features = ["max_log_level", "native-bluetooth", "webdriver"] }
 compositing_traits = { git = "https://github.com/servo/servo.git", rev = "968474a" }
 webdriver_server = { git = "https://github.com/servo/servo.git", rev = "968474a" }
@@ -42,18 +42,10 @@
 env_logger = "0.10"
 servo-media = { git = "https://github.com/servo/media" }
 servo-media-dummy = { git = "https://github.com/servo/media" }
-=======
-libservo = { git = "https://github.com/servo/servo.git", rev = "968474a", features = [
-  "max_log_level",
-  "native-bluetooth",
-  "webdriver",
-] }
->>>>>>> 9d980575
 crossbeam-channel = "0.5"
 getopts = "0.2.17"
 surfman = { version = "0.9", features = ["chains", "sm-raw-window-handle"] }
 winit = { version = "0.29", features = ["rwh_05"] }
-arboard = "3.4.0"
 
 [target.'cfg(target_os = "windows")'.dependencies]
 libservo = { git = "https://github.com/servo/servo.git", rev = "968474a", features = [
